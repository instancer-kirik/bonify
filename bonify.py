--- conflicted
+++ resolved
@@ -115,48 +115,7 @@
         chain.append(bone.name)
         bone = bone.parent
     return " -> ".join(reversed(chain))
-3
-def find_potential_parent(armature, child_bone, bones):
-    """Find a potential parent for a given bone."""
-    child_midpoint = calculate_bone_midpoint(child_bone)
-    potential_parents = [
-        bone for bone in bones 
-        if bone != child_bone and is_point_in_bone_bounds(child_midpoint, bone)
-    ]
-    if potential_parents:
-        return max(potential_parents, key=bone_length)
-    return None
-
-
-def parent_bones_algorithm(context, armature, objects, full_length=False):
-    bpy.context.view_layer.objects.active = armature
-    bpy.ops.object.mode_set(mode='EDIT')
-    # First, create all bones
-    new_bones = []
-    for obj in objects:
-        if obj.type != 'MESH':
-            continue
-        bone = add_bone_to_object(obj, armature, full_length)
-        if bone:
-            new_bones.append(bone)
-    # If no new bones were added, exit the function
-    if not new_bones:
-        bpy.ops.object.mode_set(mode='OBJECT')
-        return
-    
-    # Sort bones by their position along the Y-axis
-    sorted_bones = sorted(new_bones, key=lambda b: b.head.y)
-    # Parent bones by position
-    for child_bone in sorted_bones:
-        parent_bone = find_potential_parent(armature, child_bone, sorted_bones)
-        if parent_bone:
-            try:
-                child_bone.use_connect = False
-                child_bone.parent = parent_bone
-            except Exception as e:
-                print(f"Error parenting bone {child_bone.name} to {parent_bone.name}: {e}")
-    
-    bpy.ops.object.mode_set(mode='OBJECT')
+
 
 def create_bone(armature, name, head, tail, roll=0):
     """
@@ -401,7 +360,6 @@
             return {'CANCELLED'}
 
         try:
-<<<<<<< HEAD
             # Ensure we're in Object Mode before starting
             bpy.ops.object.mode_set(mode='OBJECT')
             
@@ -427,16 +385,29 @@
             self.report({'ERROR'}, f"Error during rig generation: {str(e)}")
             if bpy.context.mode != 'OBJECT':
                 bpy.ops.object.mode_set(mode='OBJECT')
-=======
+            return {'CANCELLED'}
+
+        self.report({'INFO'}, "Rig generated successfully")
+        return {'FINISHED'}
+
+        full_length = context.scene.full_length_bone
+        if not armature:
+            self.report({'WARNING'}, "No armature selected")
+            return {'CANCELLED'}
+
+        objects = context.selected_objects
+        if not objects:
+            self.report({'WARNING'}, "No objects selected")
+            return {'CANCELLED'}
+
+        try:
             parent_bones_algorithm(context, armature, objects, full_length)
         except Exception as e:
             self.report({'ERROR'}, f"Error during rig generation: {str(e)}")
->>>>>>> d1b445ee
             return {'CANCELLED'}
 
         self.report({'INFO'}, "Rig generated successfully")
         return {'FINISHED'}
-
 
 class VIEW3D_PT_custom_panel(bpy.types.Panel):
     bl_label = "Bonify"
@@ -463,22 +434,12 @@
             layout.prop(context.scene, "selected_axes", text="Axes for Closest Bone")
 
         layout.prop(context.scene, "go_to_pose_mode", text="Go to Pose Mode After Adding Bone")
-<<<<<<< HEAD
-=======
-
->>>>>>> d1b445ee
         layout.prop(context.scene, "full_length_bone", text="Full Length Bone")
         layout.prop(context.scene, "check_for_wheels", text="Check for Wheels")
         layout.prop(context.scene, "weight_method", text="Weight Method")
         layout.prop(context.scene, "main_chain_cutoff", text="Main Chain Cutoff (%)")
         layout.operator("object.add_bone", text="Add Bone", icon='BONE_DATA')
-<<<<<<< HEAD
         layout.operator("object.generate_rig", text="Generate Rig")
-=======
-
-        layout.operator("object.generate_rig", text="Generate Rig")
-
->>>>>>> d1b445ee
         layout.operator("object.clear_all_bones_except_root", text="Clear All Bones Except Root", icon='BONE_DATA')
 
         layout.label(text="Bone Chain:")
@@ -506,15 +467,9 @@
         armature = bpy.data.objects.get(self.armature_name)
         if armature and armature.type == 'ARMATURE':
             context.scene.selected_armature = armature
-<<<<<<< HEAD
             self.report({'INFO'}, f"Selected armature: {armature.name}")
         else:
             self.report({'WARNING'}, "Armature not found or invalid")
-=======
-            safe_report(self, {'INFO'}, f"Selected armature: {safe_string(armature.name)}")
-        else:
-            safe_report(self, {'WARNING'}, "Armature not found or invalid")
->>>>>>> d1b445ee
         return {'FINISHED'}
 
 class OBJECT_OT_select_parent_bone(bpy.types.Operator):
@@ -547,11 +502,7 @@
 
     def execute(self, context):
         context.scene.selected_parent_bone = ""
-<<<<<<< HEAD
         self.report({'INFO'}, "Cleared selected parent bone")
-=======
-        safe_report(self, {'INFO'}, "Cleared selected parent bone")
->>>>>>> d1b445ee
         return {'FINISHED'}
 
 class OBJECT_OT_clear_all_bones_except_root(bpy.types.Operator):
